// ============================================================================
// BLOG CONTROLLER
// ============================================================================
// This controller handles all CRUD operations for blog posts with pagination
// support for infinite scrolling functionality.
// ============================================================================

const { Blog, User, Tag, ResourceTag, ApprovalRequest } = require('../models');
const { sendApprovalRequestNotification } = require('../config/email');
const { Op } = require('sequelize');

// Convert incoming level(s) to CEFR labels as an array
function normalizeLevels(input) {
  if (input === undefined || input === null) return null;
  const map = {
    'a1': 'A1 Beginner',
    'a2': 'A2 Pre-intermediate',
    'b1': 'B1 Intermediate',
    'b2': 'B2 Upper-Intermediate',
    'c1': 'C1 Advanced',
    'c2': 'C2 Proficient'
  };
  const values = Array.isArray(input) ? input : String(input).split(',');
  const normalized = values
    .map(v => String(v).trim())
    .filter(Boolean)
    .map(v => map[v.toLowerCase()] || v);
  const unique = Array.from(new Set(normalized));
  return unique.length ? unique : null;
}

// Helper functions for tags - change 'blog' to 'reading' to match existing enum
async function attachTags(resourceId, tagNames = []) {
  if (!tagNames?.length) return;
  const existing = await Tag.findAll({ where: { name: { [Op.in]: tagNames } } });
  const existingNames = new Set(existing.map(t => t.name));
  const toCreate = tagNames.filter(n => !existingNames.has(n)).map(name => ({ name, namespace: 'reading' }));
  if (toCreate.length) await Tag.bulkCreate(toCreate);
  const allTags = await Tag.findAll({ where: { name: { [Op.in]: tagNames } } });
  const mappings = allTags.map(tag => ({ resourceType: 'reading', resourceId, tagId: tag.id }));
  for (const m of mappings) {
    const exists = await ResourceTag.findOne({ where: m });
    if (!exists) await ResourceTag.create(m);
  }
}

async function includeTagsFor(resourceId) {
  const rts = await ResourceTag.findAll({ where: { resourceType: 'reading', resourceId } });
  if (!rts.length) return [];
  const tagIds = rts.map(rt => rt.tagId);
  const tags = await Tag.findAll({ where: { id: { [Op.in]: tagIds } } });
  return tags.map(t => t.name);
}

async function getTagFilterIds(tagQuery) {
  if (!tagQuery) return null;
  const names = Array.isArray(tagQuery) ? tagQuery : String(tagQuery).split(',').map(s => s.trim()).filter(Boolean);
  if (!names.length) return null;
  const tags = await Tag.findAll({ where: { name: { [Op.in]: names } } });
  if (!tags.length) return [];
  const tagIds = tags.map(t => t.id);
  const mappings = await ResourceTag.findAll({ where: { resourceType: 'reading', tagId: { [Op.in]: tagIds } } });
  return [...new Set(mappings.map(m => m.resourceId))];
}

/**
 * Create a new blog post
 * @param {Object} req - Express request object
 * @param {Object} res - Express response object
 */
const createBlog = async (req, res) => {
  try {
    const { title, content, imageRef, imageUrl, imageurl, category, tag, tags, description, discription, desccription, level } = req.body;
    const createdBy = req.user.id;
    const role = req.user.role;

    // Validate required fields
    if (!title || !content) {
      return res.status(400).json({
        success: false,
        message: 'Title and content are required'
      });
    }

    // Normalize level(s) to an array of CEFR labels
    const normalizedLevels = normalizeLevels(level);

    // Get PDF URLs from middleware (pdfUpload already processed them into req.body)
<<<<<<< HEAD
    const { pdf, taskPdf } = req.body;
=======
    const { pdf } = req.body;
>>>>>>> 63f5a18b

    // MAIN_MANAGER users queue creation for approval
    if (role === 'MAIN_MANAGER') {
      const payload = {
        title,
        content,
        imageRef: imageRef ?? imageUrl ?? imageurl ?? null,
        category: category ?? tag ?? null,
        description: description ?? discription ?? desccription ?? null,
        level: normalizedLevels,
        pdf: pdf || null,
<<<<<<< HEAD
        taskPdf: taskPdfPath,
=======
        taskPdfs: Array.isArray(req.body?.taskPdfs) ? req.body.taskPdfs : [],
>>>>>>> 63f5a18b
        tags: Array.isArray(tags)
          ? tags
          : (tags ? String(tags).split(',').map(t => t.trim()).filter(Boolean) : [])
      };
      const approval = await ApprovalRequest.create({
        resourceType: 'Blog',
        resourceId: null,
        action: 'CREATE',
        payload,
        status: 'PENDING',
        requestedBy: createdBy
      });
      try {
        await sendApprovalRequestNotification({
          resourceType: 'Blog',
          resourceId: null,
          action: 'CREATE',
          requestedByEmail: req.user?.email,
          changesSummary: Object.keys(payload)
        });
      } catch (notifyErr) {
        console.warn('⚠️ Failed to send create approval email:', notifyErr?.message || notifyErr);
      }
      return res.status(202).json({
        success: true,
        queuedForApproval: true,
        approvalRequestId: approval.id,
        message: 'Blog creation queued for admin approval'
      });
    }

    const blog = await Blog.create({
      title,
      content,
      imageRef: imageRef ?? imageUrl ?? imageurl ?? null,
      category: category ?? tag ?? null,
      description: description ?? discription ?? desccription ?? null,
      level: normalizedLevels,
      pdf: pdf || null,
<<<<<<< HEAD
      taskPdf: taskPdf || null,
=======
>>>>>>> 63f5a18b
      createdBy
    });

    if (Array.isArray(req.body?.taskPdfs) && req.body.taskPdfs.length) {
      const rows = req.body.taskPdfs
        .filter(p => p && p.filePath && p.fileName)
        .map(p => ({ resourceType: 'blog', resourceId: blog.id, filePath: p.filePath, fileName: p.fileName, fileSize: p.fileSize || null, uploadDate: p.uploadDate ? new Date(p.uploadDate) : new Date() }));
      if (rows.length) {
        const { TaskPdf } = require('../models');
        await TaskPdf.bulkCreate(rows);
      }
    }

    // Handle tags
    const tagNames = Array.isArray(tags)
      ? tags
      : (tags ? String(tags).split(',').map(t => t.trim()).filter(Boolean) : []);
    if (tagNames.length) await attachTags(blog.id, tagNames);

    // Fetch the created blog with author information
    const blogWithAuthor = await Blog.findByPk(blog.id, {
      include: [{
        model: User,
        as: 'author',
        attributes: ['id', 'name', 'email']
      }]
    });

    const tagList = await includeTagsFor(blog.id);

    res.status(201).json({
      success: true,
      message: 'Blog post created successfully',
      data: { ...blogWithAuthor.toJSON(), tags: tagList }
    });
  } catch (error) {
    console.error('Error creating blog:', error);
    res.status(500).json({
      success: false,
      message: 'Internal server error',
      error: error.message
    });
  }
};

/**
 * Get all blog posts with infinite scroll pagination
 * @param {Object} req - Express request object
 * @param {Object} res - Express response object
 */
const getAllBlogs = async (req, res) => {
  try {
    const {
      cursor,
      limit = 9,
      category,
      search,
      sortBy = 'createdAt',
      sortOrder = 'DESC'
    } = req.query;

    // Build where clause for filtering
    const whereClause = {};
    if (category) {
      whereClause.category = category;
    }
    if (search) {
      whereClause[Op.or] = [
        { title: { [Op.like]: `%${search}%` } },
        { content: { [Op.like]: `%${search}%` } },
        { description: { [Op.like]: `%${search}%` } }
      ];
    }
    // Optional level filter: supports comma-separated string or repeated query params
    const levelParam = req.query.level;
    const levelsFilter = normalizeLevels(levelParam);
    if (levelsFilter) {
      whereClause.level = { [Op.overlap]: levelsFilter };
    }

    // Tag filtering
    const tagParam = req.query.tags;
    if (tagParam) {
      const idFilter = await getTagFilterIds(tagParam);
      if (Array.isArray(idFilter)) {
        whereClause.id = { ...(whereClause.id || {}), [Op.in]: idFilter };
      }
    }

    // Add cursor condition for infinite scroll
    if (cursor) {
      if (sortOrder.toUpperCase() === 'DESC') {
        whereClause.id = { ...whereClause.id, [Op.lt]: parseInt(cursor) };
      } else {
        whereClause.id = { ...whereClause.id, [Op.gt]: parseInt(cursor) };
      }
    }
    // Fetch one extra item to check if there are more items
    const fetchLimit = parseInt(limit) + 1;
    const blogs = await Blog.findAll({
      where: whereClause,
      include: [{
        model: User,
        as: 'author',
        attributes: ['id', 'name', 'email']
      }],
      limit: fetchLimit,
      order: [
        [sortBy, sortOrder.toUpperCase()],
        ['id', sortOrder.toUpperCase()]
      ],
      distinct: true
    });
    // Check if there are more items
    const hasMore = blogs.length > parseInt(limit);
    // Remove the extra item if it exists
    const items = hasMore ? blogs.slice(0, parseInt(limit)) : blogs;
    // Get the cursor for the next request (ID of the last item)
    const nextCursor = items.length > 0 ? items[items.length - 1].id : null;

    // Enrich with tags
    const enriched = await Promise.all(items.map(async (b) => {
      const tagList = await includeTagsFor(b.id);
      return { ...b.toJSON(), tags: tagList };
    }));

    res.status(200).json({
      success: true,
      blogs: enriched,
      hasMore,
      nextCursor
    });
  } catch (error) {
    console.error('Error fetching blogs:', error);
    res.status(500).json({
      success: false,
      message: 'Internal server error',
      error: error.message
    });
  }
};

/**
 * Get a single blog post by ID
 * @param {Object} req - Express request object
 * @param {Object} res - Express response object
 */
const getBlogById = async (req, res) => {
  try {
    const { id } = req.params;

    const blog = await Blog.findByPk(id, {
      include: [{
        model: User,
        as: 'author',
        attributes: ['id', 'name', 'email']
      }]
    });

    if (!blog) {
      return res.status(404).json({
        success: false,
        message: 'Blog post not found'
      });
    }

    const tagList = await includeTagsFor(blog.id);

    res.status(200).json({
      success: true,
      data: { ...blog.toJSON(), tags: tagList }
    });
  } catch (error) {
    console.error('Error fetching blog:', error);
    res.status(500).json({
      success: false,
      message: 'Internal server error',
      error: error.message
    });
  }
};

/**
 * Update a blog post
 * @param {Object} req - Express request object
 * @param {Object} res - Express response object
 */
const updateBlog = async (req, res) => {
  try {
    const { id } = req.params;
    const { title, content, imageRef, imageUrl, imageurl, category, tag, tags, description, discription, desccription, level } = req.body;

    const blog = await Blog.findByPk(id);

    if (!blog) {
      return res.status(404).json({
        success: false,
        message: 'Blog post not found'
      });
    }

    // Role handling: MAIN_MANAGER queues approval, ADMIN applies immediately
    if (req.user.role === 'MAIN_MANAGER') {
      const normalizedLevelUpdate = level !== undefined ? normalizeLevels(level) : blog.level;
      const pdfUrl = req.body.pdf || blog.pdf;
<<<<<<< HEAD
      const taskPdfUrl = req.body.taskPdf || blog.taskPdf;
=======
      const taskPdfsPayload = Array.isArray(req.body?.taskPdfs) ? req.body.taskPdfs : undefined;
>>>>>>> 63f5a18b

      const payload = {
        title: title ?? blog.title,
        content: content ?? blog.content,
        imageRef: (imageRef ?? imageUrl ?? imageurl ?? blog.imageRef),
        category: (category ?? tag ?? blog.category),
        description: (description ?? discription ?? desccription ?? blog.description),
        level: normalizedLevelUpdate,
        pdf: pdfUrl,
<<<<<<< HEAD
        taskPdf: taskPdfUrl,
=======
        taskPdfs: taskPdfsPayload,
>>>>>>> 63f5a18b
        // capture tags for later application by admin approval
        tags: (tags !== undefined)
          ? (Array.isArray(tags) ? tags : String(tags).split(',').map(t => t.trim()).filter(Boolean))
          : undefined
      };

      const approval = await ApprovalRequest.create({
        resourceType: 'Blog',
        resourceId: blog.id,
        action: 'UPDATE',
        payload,
        requestedBy: req.user.id,
        status: 'PENDING'
      });
      try {
        const changedKeys = Object.keys(payload).filter(k => payload[k] !== undefined);
        await sendApprovalRequestNotification({
          resourceType: 'Blog',
          resourceId: blog.id,
          action: 'UPDATE',
          requestedByName: req.user?.name,
          requestedByEmail: req.user?.email,
          changesSummary: changedKeys.length ? `Fields changed: ${changedKeys.join(', ')}` : null
        });
      } catch (notifyErr) {
        console.warn('⚠️ Failed to send approval request email:', notifyErr?.message || notifyErr);
      }

      return res.status(202).json({
        success: true,
        message: 'Update queued for admin approval',
        queuedForApproval: true,
        approvalRequestId: approval.id
      });
    }
    if (req.user.role !== 'ADMIN') {
      return res.status(403).json({
        success: false,
        message: 'You can only update your own blog posts'
      });
    }

    // Normalize level(s) if provided
    const normalizedLevelUpdate = level !== undefined
      ? normalizeLevels(level)
      : blog.level;

    // Get PDF URLs from middleware (pdfUpload already processed them into req.body)
    const pdfUrl = req.body.pdf || blog.pdf;
<<<<<<< HEAD
    const taskPdfUrl = req.body.taskPdf || blog.taskPdf;
=======
    const taskPdfsPayload = Array.isArray(req.body?.taskPdfs) ? req.body.taskPdfs : [];
>>>>>>> 63f5a18b

    await blog.update({
      title: title || blog.title,
      content: content || blog.content,
      imageRef: (imageRef ?? imageUrl ?? imageurl ?? blog.imageRef),
      category: (category ?? tag ?? blog.category),
      description: (description ?? discription ?? desccription ?? blog.description),
      level: normalizedLevelUpdate,
<<<<<<< HEAD
      pdf: pdfUrl,
      taskPdf: taskPdfUrl
=======
      pdf: pdfUrl
>>>>>>> 63f5a18b
    });

    if (taskPdfsPayload.length) {
      const rows = taskPdfsPayload
        .filter(p => p && p.filePath && p.fileName)
        .map(p => ({ resourceType: 'blog', resourceId: blog.id, filePath: p.filePath, fileName: p.fileName, fileSize: p.fileSize || null, uploadDate: p.uploadDate ? new Date(p.uploadDate) : new Date() }));
      if (rows.length) {
        const { TaskPdf } = require('../models');
        await TaskPdf.bulkCreate(rows);
      }
    }

    // Update tags
    if (tags !== undefined) {
      const tagNames = Array.isArray(tags) ? tags : String(tags).split(',').map(t => t.trim()).filter(Boolean);
      await ResourceTag.destroy({ where: { resourceType: 'reading', resourceId: blog.id } });
      if (tagNames.length) await attachTags(blog.id, tagNames);
    }

    // Fetch updated blog with author information
    const updatedBlog = await Blog.findByPk(id, {
      include: [{
        model: User,
        as: 'author',
        attributes: ['id', 'name', 'email']
      }]
    });

    const tagList = await includeTagsFor(blog.id);

    res.status(200).json({
      success: true,
      message: 'Blog post updated successfully',
      data: { ...updatedBlog.toJSON(), tags: tagList }
    });
  } catch (error) {
    console.error('Error updating blog:', error);
    res.status(500).json({
      success: false,
      message: 'Internal server error',
      error: error.message
    });
  }
};

/**
 * Delete a blog post
 * @param {Object} req - Express request object
 * @param {Object} res - Express response object
 */
const deleteBlog = async (req, res) => {
  try {
    const { id } = req.params;

    const blog = await Blog.findByPk(id);

    if (!blog) {
      return res.status(404).json({
        success: false,
        message: 'Blog post not found'
      });
    }

    // Role handling: MAIN_MANAGER queues approval, ADMIN applies immediately
    if (req.user.role === 'MAIN_MANAGER') {
      const approval = await ApprovalRequest.create({
        resourceType: 'Blog',
        resourceId: blog.id,
        action: 'DELETE',
        payload: null,
        requestedBy: req.user.id,
        status: 'PENDING'
      });
      try {
        await sendApprovalRequestNotification({
          resourceType: 'Blog',
          resourceId: blog.id,
          action: 'DELETE',
          requestedByName: req.user?.name,
          requestedByEmail: req.user?.email
        });
      } catch (notifyErr) {
        console.warn('⚠️ Failed to send approval request email:', notifyErr?.message || notifyErr);
      }
      return res.status(202).json({
        success: true,
        message: 'Delete queued for admin approval',
        queuedForApproval: true,
        approvalRequestId: approval.id
      });
    }

    if (req.user.role !== 'ADMIN') {
      return res.status(403).json({
        success: false,
        message: 'You can only delete your own blog posts'
      });
    }

    await blog.destroy();

    res.status(200).json({
      success: true,
      message: 'Blog post deleted successfully'
    });
  } catch (error) {
    console.error('Error deleting blog:', error);
    res.status(500).json({
      success: false,
      message: 'Internal server error',
      error: error.message
    });
  }
};

/**
 * Delete ALL blog posts (USE WITH CAUTION - DEVELOPMENT ONLY)
 * @param {Object} req - Express request object
 * @param {Object} res - Express response object
 */
const deleteAllBlogs = async (req, res) => {
  try {
    // Check if user is admin
    if (req.user.role !== 'ADMIN') {
      return res.status(403).json({
        success: false,
        message: 'Only administrators can delete all blogs'
      });
    }

    const deletedCount = await Blog.destroy({
      where: {},
      truncate: false
    });

    res.status(200).json({
      success: true,
      message: `Successfully deleted ${deletedCount} blog posts`,
      deletedCount
    });
  } catch (error) {
    console.error('Error deleting all blogs:', error);
    res.status(500).json({
      success: false,
      message: 'Internal server error',
      error: error.message
    });
  }
};

/**
 * Get blogs by category with pagination
 * @param {Object} req - Express request object
 * @param {Object} res - Express response object
 */
/**
 * Get all blog posts with pagination (for React frontend)
 * @param {Object} req - Express request object
 * @param {Object} res - Express response object
 */
const getPaginatedBlogs = async (req, res) => {
  try {
    const { 
      page = 1, 
      limit = 10, 
      category, 
      search,
      sortBy = 'createdAt',
      sortOrder = 'DESC'
    } = req.query;
    
    const offset = (page - 1) * limit;

    // Build where clause for filtering
    const whereClause = {};
    if (category) {
      whereClause.category = category;
    }
    if (search) {
      whereClause[Op.or] = [
        { title: { [Op.like]: `%${search}%` } },
        { content: { [Op.like]: `%${search}%` } },
        { description: { [Op.like]: `%${search}%` } }
      ];
    }
    // Optional level filter: supports comma-separated string or repeated query params
    const levelParam = req.query.level;
    const levelsFilter = normalizeLevels(levelParam);
    if (levelsFilter) {
      whereClause.level = { [Op.overlap]: levelsFilter };
    }

    console.log('🔍 Starting getPaginatedBlogs query...');
    console.log('📊 Query parameters:', { page, limit, offset });
    console.log('🔎 Where clause:', whereClause);
    
    const { count, rows } = await Blog.findAndCountAll({
      where: whereClause,
      limit: parseInt(limit),
      offset: parseInt(offset),
      order: [[sortBy, sortOrder.toUpperCase()]],
      distinct: true
    });
    
    console.log('📈 Query results:', { count, rowsLength: rows.length });
    console.log('📝 First blog (if any):', rows[0] ? rows[0].toJSON() : 'No blogs found');
    const totalPages = Math.ceil(count / limit);

    res.status(200).json({
      success: true,
      data: {
        blogs: rows,
        pagination: {
          currentPage: parseInt(page),
          totalPages,
          totalItems: count,
          itemsPerPage: parseInt(limit),
          hasNextPage: page < totalPages,
          hasPrevPage: page > 1
        }
      }
    });
  } catch (error) {
    console.error('Error fetching paginated blogs:', error);
    res.status(500).json({
      success: false,
      message: 'Internal server error',
      error: error.message
    });
  }
};

const getBlogsByCategory = async (req, res) => {
  try {
    const { category } = req.params;
    const { page = 1, limit = 10 } = req.query;
    const offset = (page - 1) * limit;
    const whereClause = { category };
    const levelParam = req.query.level;
    const levelsFilter = normalizeLevels(levelParam);
    if (levelsFilter) {
      whereClause.level = { [Op.overlap]: levelsFilter };
    }

    const { count, rows } = await Blog.findAndCountAll({
      where: whereClause,
      include: [{
        model: User,
        as: 'author',
        attributes: ['id', 'name', 'email']
      }],
      limit: parseInt(limit),
      offset: parseInt(offset),
      order: [['createdAt', 'DESC']],
      distinct: true
    });

    const totalPages = Math.ceil(count / limit);

    res.status(200).json({
      success: true,
      data: {
        blogs: rows,
        pagination: {
          currentPage: parseInt(page),
          totalPages,
          totalItems: count,
          itemsPerPage: parseInt(limit),
          hasNextPage: page < totalPages,
          hasPrevPage: page > 1
        }
      }
    });
  } catch (error) {
    console.error('Error fetching blogs by category:', error);
    res.status(500).json({
      success: false,
      message: 'Internal server error',
      error: error.message
    });
  }
};

module.exports = {
  createBlog,
  getAllBlogs,
  getPaginatedBlogs,
  getBlogById,
  updateBlog,
  deleteBlog,
  deleteAllBlogs,
  getBlogsByCategory
};<|MERGE_RESOLUTION|>--- conflicted
+++ resolved
@@ -86,11 +86,7 @@
     const normalizedLevels = normalizeLevels(level);
 
     // Get PDF URLs from middleware (pdfUpload already processed them into req.body)
-<<<<<<< HEAD
-    const { pdf, taskPdf } = req.body;
-=======
     const { pdf } = req.body;
->>>>>>> 63f5a18b
 
     // MAIN_MANAGER users queue creation for approval
     if (role === 'MAIN_MANAGER') {
@@ -102,11 +98,7 @@
         description: description ?? discription ?? desccription ?? null,
         level: normalizedLevels,
         pdf: pdf || null,
-<<<<<<< HEAD
-        taskPdf: taskPdfPath,
-=======
         taskPdfs: Array.isArray(req.body?.taskPdfs) ? req.body.taskPdfs : [],
->>>>>>> 63f5a18b
         tags: Array.isArray(tags)
           ? tags
           : (tags ? String(tags).split(',').map(t => t.trim()).filter(Boolean) : [])
@@ -146,10 +138,6 @@
       description: description ?? discription ?? desccription ?? null,
       level: normalizedLevels,
       pdf: pdf || null,
-<<<<<<< HEAD
-      taskPdf: taskPdf || null,
-=======
->>>>>>> 63f5a18b
       createdBy
     });
 
@@ -355,11 +343,7 @@
     if (req.user.role === 'MAIN_MANAGER') {
       const normalizedLevelUpdate = level !== undefined ? normalizeLevels(level) : blog.level;
       const pdfUrl = req.body.pdf || blog.pdf;
-<<<<<<< HEAD
-      const taskPdfUrl = req.body.taskPdf || blog.taskPdf;
-=======
       const taskPdfsPayload = Array.isArray(req.body?.taskPdfs) ? req.body.taskPdfs : undefined;
->>>>>>> 63f5a18b
 
       const payload = {
         title: title ?? blog.title,
@@ -369,11 +353,7 @@
         description: (description ?? discription ?? desccription ?? blog.description),
         level: normalizedLevelUpdate,
         pdf: pdfUrl,
-<<<<<<< HEAD
-        taskPdf: taskPdfUrl,
-=======
         taskPdfs: taskPdfsPayload,
->>>>>>> 63f5a18b
         // capture tags for later application by admin approval
         tags: (tags !== undefined)
           ? (Array.isArray(tags) ? tags : String(tags).split(',').map(t => t.trim()).filter(Boolean))
@@ -423,11 +403,7 @@
 
     // Get PDF URLs from middleware (pdfUpload already processed them into req.body)
     const pdfUrl = req.body.pdf || blog.pdf;
-<<<<<<< HEAD
-    const taskPdfUrl = req.body.taskPdf || blog.taskPdf;
-=======
     const taskPdfsPayload = Array.isArray(req.body?.taskPdfs) ? req.body.taskPdfs : [];
->>>>>>> 63f5a18b
 
     await blog.update({
       title: title || blog.title,
@@ -436,12 +412,7 @@
       category: (category ?? tag ?? blog.category),
       description: (description ?? discription ?? desccription ?? blog.description),
       level: normalizedLevelUpdate,
-<<<<<<< HEAD
-      pdf: pdfUrl,
-      taskPdf: taskPdfUrl
-=======
       pdf: pdfUrl
->>>>>>> 63f5a18b
     });
 
     if (taskPdfsPayload.length) {
