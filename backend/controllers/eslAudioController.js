// ============================================================================
// ESL AUDIO CONTROLLER
// ============================================================================
// CRUD, search, filter, sort, tag assignment, transcript search, analytics.

const { EslAudio, Tag, ResourceTag, ResourceAnalytics, ApprovalRequest } = require('../models');
const { Op } = require('sequelize');
const { sendApprovalRequestNotification } = require('../config/email');

const normalizeLevels = (input) => {
  if (input === undefined || input === null) return null;
  const map = {
    'a1': 'A1 Beginner',
    'a2': 'A2 Pre-intermediate',
    'b1': 'B1 Intermediate',
    'b2': 'B2 Upper-Intermediate',
    'c1': 'C1 Advanced',
    'c2': 'C2 Proficient'
  };
  const values = Array.isArray(input) ? input : String(input).split(',');
  const normalized = values
    .map(v => String(v).trim())
    .filter(Boolean)
    .map(v => map[v.toLowerCase()] || v);
  const unique = Array.from(new Set(normalized));
  return unique.length ? unique : null;
};

const attachTags = async (resourceId, tagNames = []) => {
  if (!Array.isArray(tagNames) || !tagNames.length) return;
  const trimmed = tagNames.map(t => String(t).trim()).filter(Boolean);
  const existing = await Tag.findAll({ where: { name: { [Op.in]: trimmed } } });
  const existingMap = new Map(existing.map(t => [t.name, t.id]));
  const toCreate = trimmed.filter(n => !existingMap.has(n)).map(n => ({ name: n }));
  if (toCreate.length) {
    const created = await Tag.bulkCreate(toCreate, { returning: true });
    created.forEach(t => existingMap.set(t.name, t.id));
  }
  const tagIds = trimmed.map(n => existingMap.get(n)).filter(Boolean);
  await ResourceTag.destroy({ where: { resourceType: 'audio', resourceId } });
  await ResourceTag.bulkCreate(tagIds.map(tagId => ({ resourceType: 'audio', resourceId, tagId })));
};

const includeTagsFor = async (resourceId) => {
  const rts = await ResourceTag.findAll({ where: { resourceType: 'audio', resourceId } });
  if (!rts.length) return [];
  const tagIds = rts.map(rt => rt.tagId);
  const tags = await Tag.findAll({ where: { id: { [Op.in]: tagIds } } });
  return tags.map(t => t.name);
};

const bumpAnalytics = async (resourceId, field = 'plays', amount = 1) => {
  const [row] = await ResourceAnalytics.findOrCreate({
    where: { resourceType: 'audio', resourceId },
    defaults: { resourceType: 'audio', resourceId, views: 0, plays: 0, downloads: 0 }
  });
  row[field] = (row[field] || 0) + amount;
  await row.save();
  return row;
};

exports.createEslAudio = async (req, res) => {
  try {
    const { title, imageUrl, description, transcript, audioRef, pdf, level, tags } = req.body;
    const createdBy = req.user?.id || 1;
    const role = req.user?.role;
    
    // Parse tags from request body (can be array or comma-separated string)
    const tagNames = Array.isArray(tags) 
      ? tags.map(t => String(t).trim()).filter(Boolean)
      : (tags ? String(tags).split(',').map(t => t.trim()).filter(Boolean) : []);
    
    if (role === 'MAIN_MANAGER') {
      const payload = {
        title,
        imageUrl,
        description,
        transcript,
        audioRef,
        pdf,
        taskPdfs: Array.isArray(req.body?.taskPdfs) ? req.body.taskPdfs : [],
        level: normalizeLevels(level),
        tags: tagNames
      };
      const approval = await ApprovalRequest.create({
        resourceType: 'EslAudio',
        resourceId: null,
        action: 'CREATE',
        payload,
        status: 'PENDING',
        requestedBy: createdBy
      });
      try {
        await sendApprovalRequestNotification({
          resourceType: 'EslAudio',
          resourceId: null,
          action: 'CREATE',
          requestedByEmail: req.user?.email,
          changesSummary: Object.keys(payload)
        });
      } catch (notifyErr) {
        console.warn('⚠️ Failed to send create approval email:', notifyErr?.message || notifyErr);
      }
      return res.status(202).json({
        success: true,
        queuedForApproval: true,
        approvalRequestId: approval.id,
        message: 'ESL audio creation queued for admin approval'
      });
    }

    // Create audio WITHOUT tags array column first
    const audio = await EslAudio.create({ 
      title, 
      imageUrl, 
      description, 
      transcript, 
      audioRef, 
      pdf, 
      level: normalizeLevels(level), 
      createdBy 
    });

    if (Array.isArray(req.body?.taskPdfs) && req.body.taskPdfs.length) {
      const rows = req.body.taskPdfs
        .filter(p => p && p.filePath && p.fileName)
        .map(p => ({ resourceType: 'esl_audio', resourceId: audio.id, filePath: p.filePath, fileName: p.fileName, fileSize: p.fileSize || null, uploadDate: p.uploadDate ? new Date(p.uploadDate) : new Date() }));
      if (rows.length) {
        const { TaskPdf } = require('../models');
        await TaskPdf.bulkCreate(rows);
      }
    }
    
    // Attach tags to join table
    if (tagNames.length > 0) {
      await attachTags(audio.id, tagNames);
    }
    
    // Fetch tags from join table for response
    const tagList = await includeTagsFor(audio.id);
    res.status(201).json({ success: true,message: "Esl Audio Created Successfully", data: { ...audio.toJSON(), tags: tagList } });
  } catch (err) {
    console.error('Error creating ESL audio:', err);
    res.status(500).json({ success: false, message: 'Internal server error', error: err.message });
  }
};

exports.getAllEslAudios = async (req, res) => {
  try {
    const { cursor, page, search, level, tags, sortBy = 'createdAt', sortOrder = 'DESC', limit = 9 } = req.query;
    const where = {};
    if (search) {
      where[Op.or] = [
        { title: { [Op.like]: `%${search}%` } },
        { description: { [Op.like]: `%${search}%` } },
        { transcript: { [Op.like]: `%${search}%` } }
      ];
    }
    const levelsFilter = normalizeLevels(level);
    if (levelsFilter) where.level = { [Op.overlap]: levelsFilter };

    // Tag filtering
    let idFilter = null;
    if (tags) {
      const tagNames = String(tags).split(',').map(t => t.trim()).filter(Boolean);
      const tagRows = await Tag.findAll({ where: { name: { [Op.in]: tagNames } } });
      const tagIds = tagRows.map(t => t.id);
      if (tagIds.length) {
        const rtRows = await ResourceTag.findAll({ where: { resourceType: 'audio', tagId: { [Op.in]: tagIds } } });
        const matchedIds = [...new Set(rtRows.map(r => r.resourceId))];
        idFilter = matchedIds.length ? matchedIds : [-1];
      }
    }
    if (Array.isArray(idFilter)) where.id = { [Op.in]: idFilter };

    // PAGE-BASED PAGINATION
    if (page !== undefined) {
      const currentPage = parseInt(page);
      const itemsPerPage = parseInt(limit);
      const offset = (currentPage - 1) * itemsPerPage;
      const order = [[sortBy, sortOrder.toUpperCase()], ['id', sortOrder.toUpperCase()]];
<<<<<<< HEAD

      const totalItems = await EslAudio.count({ where, distinct: true });
      const totalPages = Math.ceil(totalItems / itemsPerPage);

      const rows = await EslAudio.findAll({
        where,
        order,
        limit: itemsPerPage,
        offset,
        distinct: true
      });

      const hasNextPage = currentPage < totalPages;
      const hasPrevPage = currentPage > 1;

      // Attach tags and analytics
      const enriched = await Promise.all(rows.map(async (row) => {
        const tagList = await includeTagsFor(row.id);
        const metrics = await ResourceAnalytics.findOne({ where: { resourceType: 'audio', resourceId: row.id } });
        return { ...row.toJSON(), tags: tagList, metrics };
      }));

      return res.status(200).json({ 
        success: true, 
        message: 'ESL Audios fetched successfully',
        data: enriched,
        pagination: {
          totalPages,
          hasNextPage,
          hasPrevPage,
          currentPage,
          totalItems
        }
      });
    }

=======

      const totalItems = await EslAudio.count({ where, distinct: true });
      const totalPages = Math.ceil(totalItems / itemsPerPage);

      const rows = await EslAudio.findAll({
        where,
        order,
        limit: itemsPerPage,
        offset,
        distinct: true
      });

      const hasNextPage = currentPage < totalPages;
      const hasPrevPage = currentPage > 1;

      // Attach tags and analytics
      const enriched = await Promise.all(rows.map(async (row) => {
        const tagList = await includeTagsFor(row.id);
        const metrics = await ResourceAnalytics.findOne({ where: { resourceType: 'audio', resourceId: row.id } });
        return { ...row.toJSON(), tags: tagList, metrics };
      }));

      return res.status(200).json({ 
        success: true, 
        message: 'ESL Audios fetched successfully',
        data: enriched,
        pagination: {
          totalPages,
          hasNextPage,
          hasPrevPage,
          currentPage,
          totalItems
        }
      });
    }

>>>>>>> 63f5a18b
    // CURSOR-BASED PAGINATION (for infinity scroll)
    if (cursor) {
      if ((sortOrder || 'DESC').toUpperCase() === 'DESC') where.id = { ...(where.id || {}), [Op.lt]: parseInt(cursor) };
      else where.id = { ...(where.id || {}), [Op.gt]: parseInt(cursor) };
    }

    const fetchLimit = parseInt(limit) + 1;
    const order = [[sortBy, sortOrder.toUpperCase()], ['id', sortOrder.toUpperCase()]];
    
    let rows = await EslAudio.findAll({
      where,
      order,
      limit: fetchLimit,
      distinct: true
    });

    const hasMore = rows.length > parseInt(limit);
    const items = hasMore ? rows.slice(0, parseInt(limit)) : rows;

    // Attach tags and analytics
    const enriched = await Promise.all(items.map(async (row) => {
      const tagList = await includeTagsFor(row.id);
      const metrics = await ResourceAnalytics.findOne({ where: { resourceType: 'audio', resourceId: row.id } });
      return { ...row.toJSON(), tags: tagList, metrics };
    }));

    const nextCursor = enriched.length > 0 ? enriched[enriched.length - 1].id : null;

    res.status(200).json({ 
      success: true, 
      message: 'ESL Audios fetched successfully',
      data: enriched,
      pagination: {
        nextCursor,
        hasMore,
        itemsPerPage: parseInt(limit),
        totalItemsReturned: enriched.length
      }
    });
  } catch (err) {
    console.error('Error fetching ESL audios:', err);
    res.status(500).json({ success: false, message: 'Internal server error', error: err.message });
  }
};

exports.getEslAudioById = async (req, res) => {
  try {
    const { id } = req.params;
    const audio = await EslAudio.findByPk(id);
    if (!audio) return res.status(404).json({ success: false, message: 'Audio not found' });
    const tags = await includeTagsFor(audio.id);
    const metrics = await bumpAnalytics(audio.id, 'views', 1); // count a detail view
    res.status(200).json({ success: true, data: { ...audio.toJSON(), tags, metrics } });
  } catch (err) {
    console.error('Error fetching ESL audio:', err);
    res.status(500).json({ success: false, message: 'Internal server error', error: err.message });
  }
};

exports.updateEslAudio = async (req, res) => {
  try {
    const { id } = req.params;
    const { title, imageUrl, description, transcript, audioRef, pdf, level, tags } = req.body;
    const audio = await EslAudio.findByPk(id);
    if (!audio) return res.status(404).json({ success: false, message: 'Audio not found' });
    const role = req.user?.role;
    
    // Parse tags from request body (can be array or comma-separated string)
    const tagNames = tags !== undefined
      ? (Array.isArray(tags) 
          ? tags.map(t => String(t).trim()).filter(Boolean)
          : String(tags).split(',').map(t => t.trim()).filter(Boolean))
      : null;

    if (role === 'MAIN_MANAGER') {
      const payload = {};
      if (title !== undefined) payload.title = title;
      if (imageUrl !== undefined) payload.imageUrl = imageUrl;
      if (description !== undefined) payload.description = description;
      if (transcript !== undefined) payload.transcript = transcript;
      if (audioRef !== undefined) payload.audioRef = audioRef;
      if (pdf !== undefined) payload.pdf = pdf;
      if (Array.isArray(req.body?.taskPdfs)) payload.taskPdfs = req.body.taskPdfs;
      if (level !== undefined) payload.level = normalizeLevels(level);
      if (tagNames !== null) payload.tags = tagNames;
      const approval = await ApprovalRequest.create({
        resourceType: 'EslAudio',
        resourceId: audio.id,
        action: 'UPDATE',
        payload,
        status: 'PENDING',
        requestedBy: req.user?.id || 1
      });
      try {
        await sendApprovalRequestNotification({
          resourceType: 'EslAudio',
          resourceId: audio.id,
          action: 'UPDATE',
          requestedByEmail: req.user?.email,
          changesSummary: Object.keys(payload)
        });
      } catch (notifyErr) {
        console.warn('⚠️ Failed to send update approval email:', notifyErr?.message || notifyErr);
      }
      return res.status(202).json({
        success: true,
        queuedForApproval: true,
        approvalRequestId: approval.id,
        message: 'ESL audio update queued for admin approval'
      });
    }
    
    await audio.update({ 
      title, 
      imageUrl, 
      description, 
      transcript, 
      audioRef, 
      pdf, 
      level: normalizeLevels(level) 
    });

    if (Array.isArray(req.body?.taskPdfs) && req.body.taskPdfs.length) {
      const rows = req.body.taskPdfs
        .filter(p => p && p.filePath && p.fileName)
        .map(p => ({ resourceType: 'esl_audio', resourceId: audio.id, filePath: p.filePath, fileName: p.fileName, fileSize: p.fileSize || null, uploadDate: p.uploadDate ? new Date(p.uploadDate) : new Date() }));
      if (rows.length) {
        const { TaskPdf } = require('../models');
        await TaskPdf.bulkCreate(rows);
      }
    }
    
    // Update tags if provided
    if (tagNames !== null) {
      // Clear existing tags first
      await ResourceTag.destroy({ where: { resourceType: 'audio', resourceId: id } });
      // Add new tags
      if (tagNames.length > 0) {
        await attachTags(audio.id, tagNames);
      }
    }
    
    // Fetch updated tags from join table
    const tagList = await includeTagsFor(audio.id);
    res.status(200).json({ success: true,message : 'Esl Audio Updated Successfully', data: { ...audio.toJSON(), tags: tagList } });
  } catch (err) {
    console.error('Error updating ESL audio:', err);
    res.status(500).json({ success: false, message: 'Internal server error', error: err.message });
  }
};

exports.deleteEslAudio = async (req, res) => {
  try {
    const { id } = req.params;
    const audio = await EslAudio.findByPk(id);
    if (!audio) return res.status(404).json({ success: false, message: 'Audio not found' });
    const role = req.user?.role;
    if (role === 'MAIN_MANAGER') {
      const approval = await ApprovalRequest.create({
        resourceType: 'EslAudio',
        resourceId: audio.id,
        action: 'DELETE',
        payload: {},
        status: 'PENDING',
        requestedBy: req.user?.id || 1
      });
      try {
        await sendApprovalRequestNotification({
          resourceType: 'EslAudio',
          resourceId: audio.id,
          action: 'DELETE',
          requestedByEmail: req.user?.email,
          changesSummary: ['DELETE']
        });
      } catch (notifyErr) {
        console.warn('⚠️ Failed to send delete approval email:', notifyErr?.message || notifyErr);
      }
      return res.status(202).json({
        success: true,
        queuedForApproval: true,
        approvalRequestId: approval.id,
        message: 'ESL audio deletion queued for admin approval'
      });
    }
    await ResourceTag.destroy({ where: { resourceType: 'audio', resourceId: id } });
    await ResourceAnalytics.destroy({ where: { resourceType: 'audio', resourceId: id } });
    await audio.destroy();
    res.status(200).json({ success: true, message: 'Esl Audio deleted Successfully' });
  } catch (err) {
    console.error('Error deleting ESL audio:', err);
    res.status(500).json({ success: false, message: 'Internal server error', error: err.message });
  }
};

// Optional: Search by transcript only
exports.searchEslAudioByTranscript = async (req, res) => {
  try {
    const { query } = req.body;
    if (!query) return res.status(400).json({ success: false, message: 'Missing query' });
    const rows = await EslAudio.findAll({ where: { transcript: { [Op.like]: `%${query}%` } }, limit: 50 });
    res.status(200).json({ success: true, data: rows });
  } catch (err) {
    console.error('Error searching ESL audio transcript:', err);
    res.status(500).json({ success: false, message: 'Internal server error', error: err.message });
  }
};<|MERGE_RESOLUTION|>--- conflicted
+++ resolved
@@ -179,7 +179,6 @@
       const itemsPerPage = parseInt(limit);
       const offset = (currentPage - 1) * itemsPerPage;
       const order = [[sortBy, sortOrder.toUpperCase()], ['id', sortOrder.toUpperCase()]];
-<<<<<<< HEAD
 
       const totalItems = await EslAudio.count({ where, distinct: true });
       const totalPages = Math.ceil(totalItems / itemsPerPage);
@@ -216,44 +215,6 @@
       });
     }
 
-=======
-
-      const totalItems = await EslAudio.count({ where, distinct: true });
-      const totalPages = Math.ceil(totalItems / itemsPerPage);
-
-      const rows = await EslAudio.findAll({
-        where,
-        order,
-        limit: itemsPerPage,
-        offset,
-        distinct: true
-      });
-
-      const hasNextPage = currentPage < totalPages;
-      const hasPrevPage = currentPage > 1;
-
-      // Attach tags and analytics
-      const enriched = await Promise.all(rows.map(async (row) => {
-        const tagList = await includeTagsFor(row.id);
-        const metrics = await ResourceAnalytics.findOne({ where: { resourceType: 'audio', resourceId: row.id } });
-        return { ...row.toJSON(), tags: tagList, metrics };
-      }));
-
-      return res.status(200).json({ 
-        success: true, 
-        message: 'ESL Audios fetched successfully',
-        data: enriched,
-        pagination: {
-          totalPages,
-          hasNextPage,
-          hasPrevPage,
-          currentPage,
-          totalItems
-        }
-      });
-    }
-
->>>>>>> 63f5a18b
     // CURSOR-BASED PAGINATION (for infinity scroll)
     if (cursor) {
       if ((sortOrder || 'DESC').toUpperCase() === 'DESC') where.id = { ...(where.id || {}), [Op.lt]: parseInt(cursor) };
